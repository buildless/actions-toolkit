--- conflicted
+++ resolved
@@ -1,18 +1,9 @@
-<<<<<<< HEAD
 import crypto from 'crypto'
-import {promises as fs} from 'fs'
-import {IncomingHttpHeaders} from 'http'
-import {debug, info, warning} from '@actions/core'
-import {HttpCodes, HttpClient} from '@actions/http-client'
-import {BearerCredentialHandler} from '@actions/http-client/auth'
-import {IHeaders, IHttpClientResponse} from '@actions/http-client/interfaces'
-=======
 import {promises as fs} from 'fs'
 import {IncomingHttpHeaders, OutgoingHttpHeaders} from 'http'
 import {debug, info, warning} from '@actions/core'
 import {HttpCodes, HttpClient, HttpClientResponse} from '@actions/http-client'
 import {BearerCredentialHandler} from '@actions/http-client/lib/auth'
->>>>>>> 500d0b42
 import {
   getRuntimeToken,
   getRuntimeUrl,
@@ -190,16 +181,10 @@
   isGzip?: boolean,
   uncompressedLength?: number,
   contentLength?: number,
-<<<<<<< HEAD
   contentRange?: string,
   digest?: StreamDigest
-): IHeaders {
-  const requestOptions: IHeaders = {}
-=======
-  contentRange?: string
 ): OutgoingHttpHeaders {
   const requestOptions: OutgoingHttpHeaders = {}
->>>>>>> 500d0b42
   requestOptions['Accept'] = `application/json;api-version=${getApiVersion()}`
   if (contentType) {
     requestOptions['Content-Type'] = contentType
